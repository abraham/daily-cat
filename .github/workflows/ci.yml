name: CI

on:
  push:
  pull_request:
    branches: [main, master]

jobs:
  test-and-build:
    runs-on: ubuntu-latest

    strategy:
      matrix:
<<<<<<< HEAD
        node-version: [20.x, 24.x]

=======
        node-version: [20.x, 22.x]
    
>>>>>>> fe3bf3bf
    steps:
      - uses: actions/checkout@v4

      - name: Use Node.js ${{ matrix.node-version }}
        uses: actions/setup-node@v4
        with:
          node-version: ${{ matrix.node-version }}
          cache: 'npm'
          cache-dependency-path: |
            package-lock.json
            functions/package-lock.json

      - name: Install root dependencies
        run: npm ci

      - name: Install function dependencies
        run: |
          cd functions
          npm ci

      - name: Check formatting
        run: npm run format:check

      - name: Build
        run: |
          cd functions
          npm run build

      - name: Run tests
        run: |
          cd functions
          npm test<|MERGE_RESOLUTION|>--- conflicted
+++ resolved
@@ -11,13 +11,8 @@
 
     strategy:
       matrix:
-<<<<<<< HEAD
-        node-version: [20.x, 24.x]
+        node-version: [22.x, 24.x]
 
-=======
-        node-version: [20.x, 22.x]
-    
->>>>>>> fe3bf3bf
     steps:
       - uses: actions/checkout@v4
 
